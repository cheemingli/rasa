import logging
import os
import tempfile
import zipfile
from functools import wraps
from inspect import isawaitable
from sanic import Sanic, response
from sanic.exceptions import NotFound
from sanic.request import Request
from sanic_cors import CORS
from sanic_jwt import Initialize
from sanic_jwt import exceptions
from typing import List, Text, Optional, Union, Callable, Any

import rasa_nlu
from rasa_core import utils, constants
from rasa_core.channels import CollectingOutputChannel, UserMessage
from rasa_core.evaluate import run_story_evaluation
from rasa_core.events import Event
from rasa_core.domain import Domain
from rasa_core.policies import PolicyEnsemble
from rasa_core.trackers import DialogueStateTracker, EventVerbosity
from rasa_core.version import __version__
import rasa_nlu.utils

logger = logging.getLogger(__name__)


class ErrorResponse(Exception):
    def __init__(self, status, reason, message, details=None, help_url=None):
        self.error_info = {
            "version": __version__,
            "status": "failure",
            "message": message,
            "reason": reason,
            "details": details or {},
            "help": help_url,
            "code": status
        }
        self.status = status


def _docs(sub_url: Text) -> Text:
    """Create a url to a subpart of the docs."""
    return constants.DOCS_BASE_URL + sub_url


def ensure_loaded_agent(agent):
    """Wraps a request handler ensuring there is a loaded and usable model."""

    def decorator(f):
        @wraps(f)
        def decorated(*args, **kwargs):
            if not agent or not agent.is_ready():
                raise ErrorResponse(
                    503,
                    "NoAgent",
                    "No agent loaded. To continue processing, a "
                    "model of a trained agent needs to be loaded.",
                    help_url=_docs("/server.html#running-the-http-server"))

            return f(*args, **kwargs)

        return decorated

    return decorator


def request_parameters(request):
    if request.method == 'GET':
        return request.raw_args
    else:
        try:
            return request.json
        except ValueError as e:
            logger.error("Failed to decode json during respond request. "
                         "Error: {}.".format(e))
            raise


def requires_auth(app: Sanic,
                  token: Optional[Text] = None
                  ) -> Callable[[Any], Any]:
    """Wraps a request handler with token authentication."""

    def decorator(f: Callable[[Any, Any, Any], Any]
                  ) -> Callable[[Any, Any], Any]:
        def sender_id_from_args(args: Any,
                                kwargs: Any) -> Optional[Text]:
            argnames = utils.arguments_of(f)
            try:
                sender_id_arg_idx = argnames.index("sender_id")
                if "sender_id" in kwargs:  # try to fetch from kwargs first
                    return kwargs["sender_id"]
                if sender_id_arg_idx < len(args):
                    return args[sender_id_arg_idx]
                return None
            except ValueError:
                return None

        def sufficient_scope(request,
                             *args: Any,
                             **kwargs: Any) -> Optional[bool]:
            jwt_data = request.app.auth.extract_payload(request)
            user = jwt_data.get("user", {})

            username = user.get("username", None)
            role = user.get("role", None)

            if role == "admin":
                return True
            elif role == "user":
                sender_id = sender_id_from_args(args, kwargs)
                return sender_id is not None and username == sender_id
            else:
                return False

        @wraps(f)
        async def decorated(request: Request,
                            *args: Any,
                            **kwargs: Any) -> Any:

            provided = utils.default_arg(request, 'token', None)
            # noinspection PyProtectedMember
            if token is not None and provided == token:
                result = f(request, *args, **kwargs)
                if isawaitable(result):
                    result = await result
                return result
            elif (app.config.get('USE_JWT') and
                  request.app.auth.is_authenticated(request)):
                if sufficient_scope(request, *args, **kwargs):
                    result = f(request, *args, **kwargs)
                    if isawaitable(result):
                        result = await result
                    return result
                raise ErrorResponse(
                    403, "NotAuthorized",
                    "User has insufficient permissions.",
                    help_url=_docs(
                        "/server.html#security-considerations"))
            elif token is None and app.config.get('USE_JWT') is None:
                # authentication is disabled
                result = f(request, *args, **kwargs)
                if isawaitable(result):
                    result = await result
                return result
            raise ErrorResponse(
                401, "NotAuthenticated", "User is not authenticated.",
                help_url=_docs("/server.html#security-considerations"))

        return decorated

    return decorator


def event_verbosity_parameter(request, default_verbosity):
    event_verbosity_str = request.raw_args.get(
        'include_events', default_verbosity.name).upper()
    try:
        return EventVerbosity[event_verbosity_str]
    except KeyError:
        enum_values = ", ".join([e.name for e in EventVerbosity])
        raise ErrorResponse(404, "InvalidParameter",
                            "Invalid parameter value for 'include_events'. "
                            "Should be one of {}".format(enum_values),
                            {"parameter": "include_events", "in": "query"})


async def authenticate(request):
    return dict(user_id='some_id')


def create_app(cors_origins: Union[Text, List[Text]] = "*",
               auth_token: Optional[Text] = None,
               jwt_secret: Optional[Text] = None,
               jwt_method: Optional[Text] = "HS256",
               ):
    """Class representing a Rasa Core HTTP server."""

    app = Sanic(__name__)
    CORS(app,
         resources={r"/*": {"origins": cors_origins or ""}},
         automatic_options=True)

    # Setup the Sanic-JWT extension
    if jwt_secret and jwt_method:
        # since we only want to check signatures, we don't actually care
        # about the JWT method and set the passed secret as either symmetric
        # or asymmetric key. jwt lib will choose the right one based on method
        app.config['USE_JWT'] = True
        Initialize(app,
                   secret=jwt_secret,
                   authenticate=authenticate,
                   algorithm=jwt_method,
                   user_id="username")

    app.agent = None

    @app.listener('after_server_start')
    async def warn_if_agent_is_unavailable(app, loop):
        if not app.agent or not app.agent.is_ready():
            logger.info("The loaded agent is not ready to be used yet "
                        "(e.g. only the NLU interpreter is configured, "
                        "but no Core model is loaded). This is NOT AN ISSUE "
                        "some endpoints are not available until the agent "
                        "is ready though.")

    @app.exception(NotFound)
    async def ignore_404s(request: Request, exception: ErrorResponse):
        return response.json(exception.error_info,
                             status=exception.status)

    @app.get("/")
    async def hello(request: Request):
        """Check if the server is running and responds with the version."""
        return response.text("hello from Rasa Core: " + __version__)

    @app.get("/version")
    async def version(request: Request):
        """respond with the version number of the installed rasa core."""

        return response.json({
            "version": __version__,
            "minimum_compatible_version": constants.MINIMUM_COMPATIBLE_VERSION
        })

    # <sender_id> can be be 'default' if there's only 1 client
    @app.post("/conversations/<sender_id>/execute")
    @requires_auth(app, auth_token)
    @ensure_loaded_agent(app.agent)
    async def execute_action(request: Request, sender_id: Text):
        request_params = request.json

        # we'll accept both parameters to specify the actions name
        action_to_execute = (request_params.get("name") or
                             request_params.get("action"))

        policy = request_params.get("policy", None)
        confidence = request_params.get("confidence", None)
        verbosity = event_verbosity_parameter(request,
                                              EventVerbosity.AFTER_RESTART)

        try:
            out = CollectingOutputChannel()
            await app.agent.execute_action(sender_id,
                                       action_to_execute,
                                       out,
                                       policy,
                                       confidence)

            # retrieve tracker and set to requested state
            tracker = app.agent.tracker_store.get_or_create_tracker(sender_id)
            state = tracker.current_state(verbosity)
            return response.json({"tracker": state,
                                  "messages": out.messages})

        except ValueError as e:
            raise ErrorResponse(400, "ValueError", e)
        except Exception as e:
            logger.error("Encountered an exception while running action '{}'. "
                         "Bot will continue, but the actions events are lost. "
                         "Make sure to fix the exception in your custom "
                         "code.".format(action_to_execute))
            logger.debug(e, exc_info=True)
            raise ErrorResponse(500, "ValueError",
                                "Server failure. Error: {}".format(e))

    @app.post("/conversations/<sender_id>/tracker/events")
    @requires_auth(app, auth_token)
    @ensure_loaded_agent(app.agent)
    async def append_event(request: Request, sender_id: Text):
        """Append a list of events to the state of a conversation"""

        request_params = request.json
        evt = Event.from_parameters(request_params)
        tracker = app.agent.tracker_store.get_or_create_tracker(sender_id)
        verbosity = event_verbosity_parameter(request,
                                              EventVerbosity.AFTER_RESTART)

        if evt:
            tracker.update(evt)
            app.agent.tracker_store.save(tracker)
            return response.json(tracker.current_state(verbosity))
        else:
            logger.warning(
                "Append event called, but could not extract a "
                "valid event. Request JSON: {}".format(request_params))
            raise ErrorResponse(400, "InvalidParameter",
                                "Couldn't extract a proper event from the "
                                "request "
                                "body.",
                                {"parameter": "", "in": "body"})

    @app.put("/conversations/<sender_id>/tracker/events")
    @requires_auth(app, auth_token)
    @ensure_loaded_agent(app.agent)
    async def replace_events(request: Request, sender_id: Text):
        """Use a list of events to set a conversations tracker to a state."""

        request_params = request.json
        verbosity = event_verbosity_parameter(request,
                                              EventVerbosity.AFTER_RESTART)

        tracker = DialogueStateTracker.from_dict(sender_id,
                                                 request_params,
                                                 app.agent.domain.slots)
        # will override an existing tracker with the same id!
        app.agent.tracker_store.save(tracker)
        return response.json(tracker.current_state(verbosity))

    @app.get("/conversations")
    @requires_auth(app, auth_token)
    async def list_trackers(request: Request):
        if app.agent.tracker_store:
            keys = list(app.agent.tracker_store.keys())
        else:
            keys = []

        return response.json(keys)

    @app.get("/conversations/<sender_id>/tracker")
    @requires_auth(app, auth_token)
    async def retrieve_tracker(request: Request, sender_id: Text):
        """Get a dump of a conversations tracker including its events."""

        if not app.agent.tracker_store:
            raise ErrorResponse(503, "NoTrackerStore",
                                "No tracker store available. Make sure to "
                                "configure a tracker store when starting "
                                "the server.")

        # parameters
        default_verbosity = EventVerbosity.AFTER_RESTART

        # this is for backwards compatibility
        if "ignore_restarts" in request.raw_args:
            ignore_restarts = utils.bool_arg(request, 'ignore_restarts',
                                             default=False)
            if ignore_restarts:
                default_verbosity = EventVerbosity.ALL

        if "events" in request.raw_args:
            include_events = utils.bool_arg(request, 'events',
                                            default=True)
            if not include_events:
                default_verbosity = EventVerbosity.NONE

        verbosity = event_verbosity_parameter(request,
                                              default_verbosity)

        # retrieve tracker and set to requested state
        tracker = app.agent.tracker_store.get_or_create_tracker(sender_id)
        if not tracker:
            raise ErrorResponse(503,
                                "NoDomain",
                                "Could not retrieve tracker. Most likely "
                                "because there is no domain set on the agent.")

        until_time = utils.float_arg(request, 'until')
        if until_time is not None:
            tracker = tracker.travel_back_in_time(until_time)

        # dump and return tracker

        state = tracker.current_state(verbosity)
        return response.json(state)

    @app.get("/conversations/<sender_id>/story")
    @requires_auth(app, auth_token)
    async def retrieve_story(request: Request, sender_id: Text):
        """Get an end-to-end story corresponding to this conversation."""

        if not app.agent.tracker_store:
            raise ErrorResponse(503, "NoTrackerStore",
                                "No tracker store available. Make sure to "
                                "configure "
                                "a tracker store when starting the server.")

        # retrieve tracker and set to requested state
        tracker = app.agent.tracker_store.get_or_create_tracker(sender_id)
        if not tracker:
            raise ErrorResponse(503,
                                "NoDomain",
                                "Could not retrieve tracker. Most likely "
                                "because there is no domain set on the agent.")

        until_time = utils.float_arg(request, 'until')
        if until_time is not None:
            tracker = tracker.travel_back_in_time(until_time)

        # dump and return tracker
        state = tracker.export_stories(e2e=True)
        return response.text(state)

    @app.route("/conversations/<sender_id>/respond", methods=['GET', 'POST'])
    @requires_auth(app, auth_token)
    @ensure_loaded_agent(app.agent)
    async def respond(request: Request, sender_id: Text):
        request_params = request_parameters(request)

        if 'query' in request_params:
            message = request_params['query']
        elif 'q' in request_params:
            message = request_params['q']
        else:
            raise ErrorResponse(400,
                                "InvalidParameter",
                                "Missing the message parameter.",
                                {"parameter": "query", "in": "query"})

        try:
            # Set the output channel
            out = CollectingOutputChannel()
            # Fetches the appropriate bot response in a json format
            responses = await app.agent.handle_text(message,
                                                output_channel=out,
                                                sender_id=sender_id)
            return response.json(responses)

        except Exception as e:
            logger.exception("Caught an exception during respond.")
            raise ErrorResponse(500, "ActionException",
                                "Server failure. Error: {}".format(e))

    @app.post("/conversations/<sender_id>/predict")
    @requires_auth(app, auth_token)
    @ensure_loaded_agent(app.agent)
    async def predict(request: Request, sender_id: Text):
        try:
            # Fetches the appropriate bot response in a json format
<<<<<<< HEAD
            responses = app.agent.predict_next(sender_id)
            return response.json(responses)
=======
            responses = agent.predict_next(sender_id)
            responses['scores'] = sorted(responses['scores'],
                                         key = lambda k: (-k['score'],
                                                          k['action']))
            return jsonify(responses)
>>>>>>> 88a4e142

        except Exception as e:
            logger.exception("Caught an exception during prediction.")
            raise ErrorResponse(500, "PredictionException",
                                "Server failure. Error: {}".format(e))

    @app.post("/conversations/<sender_id>/messages")
    @requires_auth(app, auth_token)
    @ensure_loaded_agent(app.agent)
    async def log_message(request: Request, sender_id: Text):
        request_params = request.json
        try:
            message = request_params["message"]
        except KeyError:
            message = request_params.get("text")

        sender = request_params.get("sender")
        parse_data = request_params.get("parse_data")
        verbosity = event_verbosity_parameter(request,
                                              EventVerbosity.AFTER_RESTART)

        # TODO: implement properly for agent / bot
        if sender != "user":
            raise ErrorResponse(500,
                                "NotSupported",
                                "Currently, only user messages can be passed "
                                "to this endpoint. Messages of sender '{}' "
                                "can not be handled. ".format(sender),
                                {"parameter": "sender", "in": "body"})

        try:
            usermsg = UserMessage(message, None, sender_id, parse_data)
            tracker = await app.agent.log_message(usermsg)
            return response.json(tracker.current_state(verbosity))

        except Exception as e:
            logger.exception("Caught an exception while logging message.")
            raise ErrorResponse(500, "MessageException",
                                "Server failure. Error: {}".format(e))

    @app.post("/model")
    @requires_auth(app, auth_token)
    async def load_model(request: Request):
        """Loads a zipped model, replacing the existing one."""

        if 'model' not in request.files:
            # model file is missing
            raise ErrorResponse(400, "InvalidParameter",
                                "You did not supply a model as part of your "
                                "request.",
                                {"parameter": "model", "in": "body"})

        model_file = request.files['model']

        logger.info("Received new model through REST interface.")
        zipped_path = tempfile.NamedTemporaryFile(delete=False, suffix=".zip")
        zipped_path.close()
        model_directory = tempfile.mkdtemp()

        model_file.save(zipped_path.name)

        logger.debug("Downloaded model to {}".format(zipped_path.name))

        zip_ref = zipfile.ZipFile(zipped_path.name, 'r')
        zip_ref.extractall(model_directory)
        zip_ref.close()
        logger.debug("Unzipped model to {}".format(
            os.path.abspath(model_directory)))

        domain_path = os.path.join(os.path.abspath(model_directory),
                                   "domain.yml")
        domain = Domain.load(domain_path)
        ensemble = PolicyEnsemble.load(model_directory)
        app.agent.update_model(domain, ensemble, None)
        logger.debug("Finished loading new agent.")
        return '', 204

    @app.post("/evaluate")
    @requires_auth(app, auth_token)
    async def evaluate_stories(request: Request):
        """Evaluate stories against the currently loaded model."""
        tmp_file = rasa_nlu.utils.create_temporary_file(request.body,
                                                        mode='w+b')
        use_e2e = utils.bool_arg(request, 'e2e', default=False)
        try:
            evaluation = await run_story_evaluation(tmp_file, app.agent,
                                                    use_e2e=use_e2e)
            return response.json(evaluation)
        except ValueError as e:
            raise ErrorResponse(400, "FailedEvaluation",
                                "Evaluation could not be created. Error: {}"
                                "".format(e))

    @app.get("/domain")
    @requires_auth(app, auth_token)
    @ensure_loaded_agent(app.agent)
    async def get_domain(request: Request):
        """Get current domain in yaml or json format."""

        accepts = request.headers.get("Accept", default="application/json")
        if accepts.endswith("json"):
            domain = app.agent.domain.as_dict()
            return response.json(domain)
        elif accepts.endswith("yml"):
            domain_yaml = app.agent.domain.as_yaml()
            return response.text(domain_yaml,
                                 status=200,
                                 content_type="application/x-yml")
        else:
            raise ErrorResponse(406,
                                "InvalidHeader",
                                "Invalid accept header. Domain can be "
                                "provided as "
                                "json (\"Accept: application/json\") or"
                                "yml (\"Accept: application/x-yml\"). "
                                "Make sure you've set the appropriate Accept "
                                "header.")

    @app.post("/finetune")
    @requires_auth(app, auth_token)
    @ensure_loaded_agent(app.agent)
    async def continue_training(request: Request):
        epochs = request.raw_args.get("epochs", 30)
        batch_size = request.raw_args.get("batch_size", 5)
        request_params = request.json
        sender_id = UserMessage.DEFAULT_SENDER_ID

        try:
            tracker = DialogueStateTracker.from_dict(sender_id,
                                                     request_params,
                                                     app.agent.domain.slots)
        except Exception as e:
            raise ErrorResponse(400, "InvalidParameter",
                                "Supplied events are not valid. {}".format(e),
                                {"parameter": "", "in": "body"})

        try:
            # Fetches the appropriate bot response in a json format
            app.agent.continue_training([tracker],
                                    epochs=epochs,
                                    batch_size=batch_size)
            return '', 204

        except Exception as e:
            logger.exception("Caught an exception during prediction.")
            raise ErrorResponse(500, "TrainingException",
                                "Server failure. Error: {}".format(e))

    @app.get("/status")
    @requires_auth(app, auth_token)
    async def status(request: Request):
        return response.json({
            "model_fingerprint": app.agent.fingerprint,
            "is_ready": app.agent.is_ready()
        })

    @app.post("/predict")
    @requires_auth(app, auth_token)
    @ensure_loaded_agent(app.agent)
    async def tracker_predict(request: Request):
        """ Given a list of events, predicts the next action"""

        sender_id = UserMessage.DEFAULT_SENDER_ID
        request_params = request.json
        verbosity = event_verbosity_parameter(request,
                                              EventVerbosity.AFTER_RESTART)

        try:
            tracker = DialogueStateTracker.from_dict(sender_id,
                                                     request_params,
                                                     app.agent.domain.slots)
        except Exception as e:
            raise ErrorResponse(400, "InvalidParameter",
                                "Supplied events are not valid. {}".format(e),
                                {"parameter": "", "in": "body"})

        policy_ensemble = app.agent.policy_ensemble
        probabilities, policy = \
            policy_ensemble.probabilities_using_best_policy(tracker,
                                                            app.agent.domain)

        scores = [{"action": a, "score": p}
                  for a, p in zip(app.agent.domain.action_names, probabilities)]

        return response.json({
            "scores": scores,
            "policy": policy,
            "tracker": tracker.current_state(verbosity)
        })

    return app


if __name__ == '__main__':
    raise RuntimeError("Calling `rasa_core.server` directly is "
                       "no longer supported. "
                       "Please use `rasa_core.run --enable_api` instead.")<|MERGE_RESOLUTION|>--- conflicted
+++ resolved
@@ -9,7 +9,6 @@
 from sanic.request import Request
 from sanic_cors import CORS
 from sanic_jwt import Initialize
-from sanic_jwt import exceptions
 from typing import List, Text, Optional, Union, Callable, Any
 
 import rasa_nlu
@@ -244,10 +243,10 @@
         try:
             out = CollectingOutputChannel()
             await app.agent.execute_action(sender_id,
-                                       action_to_execute,
-                                       out,
-                                       policy,
-                                       confidence)
+                                           action_to_execute,
+                                           out,
+                                           policy,
+                                           confidence)
 
             # retrieve tracker and set to requested state
             tracker = app.agent.tracker_store.get_or_create_tracker(sender_id)
@@ -414,8 +413,8 @@
             out = CollectingOutputChannel()
             # Fetches the appropriate bot response in a json format
             responses = await app.agent.handle_text(message,
-                                                output_channel=out,
-                                                sender_id=sender_id)
+                                                    output_channel=out,
+                                                    sender_id=sender_id)
             return response.json(responses)
 
         except Exception as e:
@@ -429,16 +428,11 @@
     async def predict(request: Request, sender_id: Text):
         try:
             # Fetches the appropriate bot response in a json format
-<<<<<<< HEAD
             responses = app.agent.predict_next(sender_id)
+            responses['scores'] = sorted(responses['scores'],
+                                         key=lambda k: (-k['score'],
+                                                        k['action']))
             return response.json(responses)
-=======
-            responses = agent.predict_next(sender_id)
-            responses['scores'] = sorted(responses['scores'],
-                                         key = lambda k: (-k['score'],
-                                                          k['action']))
-            return jsonify(responses)
->>>>>>> 88a4e142
 
         except Exception as e:
             logger.exception("Caught an exception during prediction.")
@@ -578,8 +572,8 @@
         try:
             # Fetches the appropriate bot response in a json format
             app.agent.continue_training([tracker],
-                                    epochs=epochs,
-                                    batch_size=batch_size)
+                                        epochs=epochs,
+                                        batch_size=batch_size)
             return '', 204
 
         except Exception as e:
