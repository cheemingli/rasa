--- conflicted
+++ resolved
@@ -598,7 +598,6 @@
     previous_examples = TrainingData()
     failsafe_toggle = 'w'
 
-<<<<<<< HEAD
     try:
         previous_examples = load_data(export_file_paths[1])
     except:
@@ -606,17 +605,14 @@
         logger.exception("Could not load NLU data from existing file, new data will be appended to prevent loss of"
                          "existing data")
 
-    with io.open(export_file_paths[0], 'a') as f:
-=======
-    with io.open(export_file_path, 'a', encoding="utf-8") as f:
->>>>>>> 9be1e142
+    with io.open(export_file_path[0], 'a', encoding="utf-8") as f:
         for conversation in sub_conversations:
             parsed_events = events.deserialise_events(conversation)
             s = Story.from_events(parsed_events)
             f.write(s.as_story_string(flat=True) + "\n")
 
     if msgs:
-        with io.open(export_file_paths[1], failsafe_toggle) as f:
+        with io.open(export_file_paths[1], failsafe_toggle, encoding="utf-8") as f:
             nlu_data = TrainingData(msgs).merge(previous_examples)
             f.write(nlu_data.as_markdown())
 
