language: python
sudo: enabled
dist: xenial
cache:
  directories:
  - $HOME/.cache/pip
  - /tmp/cached/
<<<<<<< HEAD
python: '3.6'
=======
python:
  - '3.5'
  - '3.6'
  - '3.7'
>>>>>>> 76a9bb43
env:
  # needed to fix issues with boto during testing:
  # https://github.com/travis-ci/travis-ci/issues/7940
  global:
  - BOTO_CONFIG=/dev/null
<<<<<<< HEAD
  - COVERALLS_PARALLEL=true
=======
>>>>>>> 76a9bb43

install:
  - sudo apt-get install graphviz graphviz-dev
  - python -m pip install -U pip
  - pip install git+https://github.com/tmbo/MITIE.git
  - pip install -r requirements-dev.txt
  - pip install -e .
  - pip install coveralls==1.3.0
  - pip install https://github.com/explosion/spacy-models/releases/download/en_core_web_md-2.0.0/en_core_web_md-2.0.0.tar.gz --no-cache-dir > jnk
  - python -m spacy link en_core_web_md en
  - pip install https://github.com/explosion/spacy-models/releases/download/de_core_news_sm-2.0.0/de_core_news_sm-2.0.0.tar.gz --no-cache-dir > jnk
  - python -m spacy link de_core_news_sm de
<<<<<<< HEAD
  - if [[ ! -f /tmp/cached/total_word_feature_extractor.dat ]]; then 
=======
  - if [[ ! -f /tmp/cached/total_word_feature_extractor.dat ]]; then
>>>>>>> 76a9bb43
    travis_wait wget --quiet -P /tmp/cached/ https://s3-eu-west-1.amazonaws.com/mitie/total_word_feature_extractor.dat;
    fi
  - mv /tmp/cached/total_word_feature_extractor.dat data/total_word_feature_extractor.dat
  - pip list
before_script:
  - mkdir $HOME/tmp
  - export TMPDIR=$HOME/tmp
<<<<<<< HEAD
=======
script:
  - py.test --codestyle -m codestyle
  - py.test tests/base --cov rasa_nlu -v --cov-append
  - py.test tests/training --cov rasa_nlu -v --cov-append
>>>>>>> 76a9bb43
after_success:
  - coveralls
jobs:
  include:
<<<<<<< HEAD
  - stage: test
    name: "Black Formatting"
    python: 3.6
    script: pip install black; black --check .
  - stage: test
    name: "Test Codestyle"
    python: 3.6
    script:
      - py.test --codestyle -m codestyle
  - &test-core
    stage: test
    name: "Test Core 3.6"
    python: "3.6"
    script:
      - py.test tests/core --cov rasa -v --cov-append
  - <<: *test-core
    name: "Test Core 3.5"
    python: '3.5'
  - &test-nlu-base
    stage: test
    name: "Test NLU 3.6"
    python: "3.6"
    script:
      - py.test tests/nlu/base --cov rasa -v --cov-append
  - <<: *test-nlu-base
    name: "Test NLU 3.5"
    python: '3.5'
  - &test-nlu-training
    stage: test
    name: "Test NLU training 3.6"
    python: "3.6"
    script:
      - py.test tests/nlu/training --cov rasa -v --cov-append
  - <<: *test-nlu-training
    name: "Test NLU training 3.5"
    python: '3.5'
  - stage: integration
    name: "Test API specification"
    language: python
    install:
    - npm install -g swagger-cli
    script:
    - swagger-cli validate docs/core/_static/spec/server.yml
    - swagger-cli validate docs/core/_static/spec/action_server.yml
    after_success:
    - coveralls
  - stage: test
    if: fork = false
    name: Check Dependency Licenses
    before_script:
    - "curl -H 'Cache-Control: no-cache' https://raw.githubusercontent.com/fossas/fossa-cli/master/install.sh | sudo bash"
    script:
    - pip freeze > requirements.txt
    - fossa init
    - fossa analyze
    - fossa test
  - stage: test
    if: branch =~ /(\d+\.\d+\.x)/ or branch = "master" # only new version PRs & PRs to master will test starter packs
    name: "NLU starter pack (NLU only)"
=======
  - stage: docs
    if: fork = false AND branch = "master" # forked repository will skip building docs, only master & PRs to it
    install:
    - RASABASTER=rasabaster-0.7.18.tar.gz
    - curl -sSL -o $RASABASTER "https://storage.googleapis.com/docs-theme/${RASABASTER}?q=$(date +%s%N)"
    - pip install $RASABASTER
    - pip install --no-cache-dir -r alt_requirements/requirements_docs.txt
    - pip install git+https://${GITHUB_TOKEN}:x-oauth-basic@github.com/RasaHQ/sphinxcontrib-versioning.git@version_list
    - pip install -e .
    - pip list
    script:
    - eval "$(ssh-agent -s)"; touch docs_key; chmod 0600 docs_key
    - openssl aes-256-cbc
      -K $encrypted_1708c37fe733_key
      -iv $encrypted_1708c37fe733_iv
      -in secrets.tar.enc
      -out secrets.tar
      -d
    - tar -xvf secrets.tar
    - ssh-add docs_key
    - git config --global user.email "builds@travis-ci.com"
    - git config --global user.name "Travis CI"
    - git remote set-url --push origin "git@github.com:$TRAVIS_REPO_SLUG"
    - export ${!TRAVIS*}
    - sphinx-versioning push docs newdocs . -- -b dirhtml  -A html_theme=rasabaster
  - stage: test
    if: branch =~ /(\d+\.\d+\.x)/ or branch = "master" # only new version PRs & PRs to master will test starter packs
    name: "NLU starter pack"
>>>>>>> 76a9bb43
    python: 3.6
    script:
    - git clone -b latest https://github.com/RasaHQ/starter-pack-rasa-nlu.git
    - cd starter-pack-rasa-nlu
    - python -m pytest tests
  - stage: test
    name: "Test CLI"
    script:
    - timeout 2 time rasa --help
  - stage: test
    if: branch =~ /(\d+\.\d+\.x)/ or branch = "master" # only new version PRs & PRs to master will test starter packs
<<<<<<< HEAD
    name: "Stack starter pack"
=======
    name: "Stack starter pack (NLU only)"
>>>>>>> 76a9bb43
    python: 3.6
    script:
    - git clone -b latest https://github.com/RasaHQ/starter-pack-rasa-stack.git
    - cd starter-pack-rasa-stack
    - python -m pytest tests
  - stage: integration
    name: "Test Docs Core"
    install:
    - pip install -r requirements-docs.txt
    - pip install -e .
    - pip list
    script:
      # be strict about warnings --> they will be treated as errors
    - cd docs/core
    - make SPHINXOPTS="-W --keep-going -A html_theme=rasabaster" html
  - stage: integration
    name: "Test Docs NLU"
    install:
    - pip install -r requirements-docs.txt
    - pip install -e .
    - pip list
    script:
      # be strict about warnings --> they will be treated as errors
    - cd docs/nlu
    - make SPHINXOPTS="-W --keep-going -A html_theme=rasabaster" html
  - stage: deploy
    name: "Deploy to PyPI"
    python: 3.6
    install: skip
    script: skip
    deploy:
      provider: pypi
      user: amn41
      # server: https://test.pypi.org/legacy/
      distributions: "sdist bdist_wheel"
      on:
        branch: master
        tags: true
      password:
        secure: "MeL1Ve97eBY+VbNWuQNuLzkPs0TPc+Zh8OfZkhw69ez5imsiWpvp0LrUOLVW3CcC0vNTANEBOVX/n1kHxfcqkf/cChNqAkZ6zTMmvR9zHDwQxXVGZ3jEQSQM+fHdQpjwtH7BwojyxaCIC/5iza7DFMcca/Q6Xr+atdTd0V8Q7Nc5jFHEQf3/4oIIm6YeCUiHcEu981LRdS04+jvuFUN0Ejy+KLukGVyIWyYDjjGjs880Mj4J1mgmCihvVkJ1ujB65rYBdTjls3JpP3eTk63+xH8aHilIuvqB8TDYih8ovE/Vv6YwLI+u2HoEHAtBD4Ez3r71Ju6JKJM7DhWb5aurN4M7K6DC8AvpUl+PsJbNP4ZeW2jXMH6lT6qXKVaSw7lhZ0XY3wunyVcAbArX4RS0B9pb1nHBYUBWZjxXtr8lhkpGFu7H43hw63Y19qb8z4+1cGnijgz1mqXSAssuc+3r0W0cSr+OsCjmOs7cwT6HMQvPEKxLohwBOS/I3EbuKQOYMjFN5BWP5JXbsG45awV9tquxEW8zxjMetR+AOcYoyrDeiR8sAnj1/F99DE0bL1KyW/G5VNu2Xi/c+0M3KvP3+F8XTCuUY/5zTvqh1Qz1jcdiwsiAhO4eBQzQnjeFlxdiVeue2kmD5qsh+VLKKuKLfyVoaV7b1kBlAtBDu7+hDpA="<|MERGE_RESOLUTION|>--- conflicted
+++ resolved
@@ -5,23 +5,13 @@
   directories:
   - $HOME/.cache/pip
   - /tmp/cached/
-<<<<<<< HEAD
 python: '3.6'
-=======
-python:
-  - '3.5'
-  - '3.6'
-  - '3.7'
->>>>>>> 76a9bb43
 env:
   # needed to fix issues with boto during testing:
   # https://github.com/travis-ci/travis-ci/issues/7940
   global:
   - BOTO_CONFIG=/dev/null
-<<<<<<< HEAD
   - COVERALLS_PARALLEL=true
-=======
->>>>>>> 76a9bb43
 
 install:
   - sudo apt-get install graphviz graphviz-dev
@@ -34,11 +24,7 @@
   - python -m spacy link en_core_web_md en
   - pip install https://github.com/explosion/spacy-models/releases/download/de_core_news_sm-2.0.0/de_core_news_sm-2.0.0.tar.gz --no-cache-dir > jnk
   - python -m spacy link de_core_news_sm de
-<<<<<<< HEAD
-  - if [[ ! -f /tmp/cached/total_word_feature_extractor.dat ]]; then 
-=======
   - if [[ ! -f /tmp/cached/total_word_feature_extractor.dat ]]; then
->>>>>>> 76a9bb43
     travis_wait wget --quiet -P /tmp/cached/ https://s3-eu-west-1.amazonaws.com/mitie/total_word_feature_extractor.dat;
     fi
   - mv /tmp/cached/total_word_feature_extractor.dat data/total_word_feature_extractor.dat
@@ -46,18 +32,10 @@
 before_script:
   - mkdir $HOME/tmp
   - export TMPDIR=$HOME/tmp
-<<<<<<< HEAD
-=======
-script:
-  - py.test --codestyle -m codestyle
-  - py.test tests/base --cov rasa_nlu -v --cov-append
-  - py.test tests/training --cov rasa_nlu -v --cov-append
->>>>>>> 76a9bb43
 after_success:
   - coveralls
 jobs:
   include:
-<<<<<<< HEAD
   - stage: test
     name: "Black Formatting"
     python: 3.6
@@ -76,6 +54,9 @@
   - <<: *test-core
     name: "Test Core 3.5"
     python: '3.5'
+  - <<: *test-core
+    name: "Test Core 3.7"
+    python: '3.7'
   - &test-nlu-base
     stage: test
     name: "Test NLU 3.6"
@@ -85,6 +66,9 @@
   - <<: *test-nlu-base
     name: "Test NLU 3.5"
     python: '3.5'
+  - <<: *test-nlu-base
+    name: "Test NLU 3.7"
+    python: '3.7'
   - &test-nlu-training
     stage: test
     name: "Test NLU training 3.6"
@@ -94,6 +78,9 @@
   - <<: *test-nlu-training
     name: "Test NLU training 3.5"
     python: '3.5'
+  - <<: *test-nlu-training
+    name: "Test NLU training 3.7"
+    python: '3.7'
   - stage: integration
     name: "Test API specification"
     language: python
@@ -105,48 +92,8 @@
     after_success:
     - coveralls
   - stage: test
-    if: fork = false
-    name: Check Dependency Licenses
-    before_script:
-    - "curl -H 'Cache-Control: no-cache' https://raw.githubusercontent.com/fossas/fossa-cli/master/install.sh | sudo bash"
-    script:
-    - pip freeze > requirements.txt
-    - fossa init
-    - fossa analyze
-    - fossa test
-  - stage: test
     if: branch =~ /(\d+\.\d+\.x)/ or branch = "master" # only new version PRs & PRs to master will test starter packs
     name: "NLU starter pack (NLU only)"
-=======
-  - stage: docs
-    if: fork = false AND branch = "master" # forked repository will skip building docs, only master & PRs to it
-    install:
-    - RASABASTER=rasabaster-0.7.18.tar.gz
-    - curl -sSL -o $RASABASTER "https://storage.googleapis.com/docs-theme/${RASABASTER}?q=$(date +%s%N)"
-    - pip install $RASABASTER
-    - pip install --no-cache-dir -r alt_requirements/requirements_docs.txt
-    - pip install git+https://${GITHUB_TOKEN}:x-oauth-basic@github.com/RasaHQ/sphinxcontrib-versioning.git@version_list
-    - pip install -e .
-    - pip list
-    script:
-    - eval "$(ssh-agent -s)"; touch docs_key; chmod 0600 docs_key
-    - openssl aes-256-cbc
-      -K $encrypted_1708c37fe733_key
-      -iv $encrypted_1708c37fe733_iv
-      -in secrets.tar.enc
-      -out secrets.tar
-      -d
-    - tar -xvf secrets.tar
-    - ssh-add docs_key
-    - git config --global user.email "builds@travis-ci.com"
-    - git config --global user.name "Travis CI"
-    - git remote set-url --push origin "git@github.com:$TRAVIS_REPO_SLUG"
-    - export ${!TRAVIS*}
-    - sphinx-versioning push docs newdocs . -- -b dirhtml  -A html_theme=rasabaster
-  - stage: test
-    if: branch =~ /(\d+\.\d+\.x)/ or branch = "master" # only new version PRs & PRs to master will test starter packs
-    name: "NLU starter pack"
->>>>>>> 76a9bb43
     python: 3.6
     script:
     - git clone -b latest https://github.com/RasaHQ/starter-pack-rasa-nlu.git
@@ -158,11 +105,7 @@
     - timeout 2 time rasa --help
   - stage: test
     if: branch =~ /(\d+\.\d+\.x)/ or branch = "master" # only new version PRs & PRs to master will test starter packs
-<<<<<<< HEAD
     name: "Stack starter pack"
-=======
-    name: "Stack starter pack (NLU only)"
->>>>>>> 76a9bb43
     python: 3.6
     script:
     - git clone -b latest https://github.com/RasaHQ/starter-pack-rasa-stack.git
