--- conflicted
+++ resolved
@@ -28,14 +28,10 @@
     backend = config.backend.lower()
     if backend == 'mitie':
         from trainers.mitie_trainer import MITIETrainer
-<<<<<<< HEAD
-        return MITIETrainer(config.mitie_file, config.language)
+        return MITIETrainer(config.mitie_file, config.language, config.num_threads)
     if backend == 'mitie_sklearn':
         from trainers.mitie_sklearn_trainer import MITIESklearnTrainer
-        return MITIESklearnTrainer(config.mitie_file, config.language)
-=======
-        return MITIETrainer(config.mitie_file, config.language, config.num_threads)
->>>>>>> 5f2c6e25
+        return MITIESklearnTrainer(config.mitie_file, config.language, config.num_threads)
     if backend == 'spacy_sklearn':
         from trainers.spacy_sklearn_trainer import SpacySklearnTrainer
         return SpacySklearnTrainer(config, config.language, config.num_threads)
