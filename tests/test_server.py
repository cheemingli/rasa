# -*- coding: utf-8 -*-
import json
<<<<<<< HEAD
=======
import os
import tempfile
import uuid

>>>>>>> 858cb1ce
import pytest
import uuid
from freezegun import freeze_time

import rasa_core
from rasa.model import unpack_model
from rasa_core import events, constants
from rasa_core.events import (
    UserUttered, BotUttered, SlotSet, Event)
from tests.conftest import DEFAULT_STORIES_FILE, END_TO_END_STORY_FILE

# a couple of event instances that we can use for testing
test_events = [
    Event.from_parameters({"event": UserUttered.type_name,
                           "text": "/goodbye",
                           "parse_data": {
                               "intent": {
                                   "confidence": 1.0, "name": "greet"},
                               "entities": []}
                           }),
    BotUttered("Welcome!", {"test": True}),
    SlotSet("cuisine", 34),
    SlotSet("cuisine", "34"),
    SlotSet("location", None),
    SlotSet("location", [34, "34", None]),
]


@pytest.fixture
def app(core_server):
    return core_server.test_client


@pytest.fixture
def secured_app(core_server_secured):
    return core_server_secured.test_client


def test_root(app):
    _, response = app.get("/")
    content = response.text
    assert response.status == 200
    assert content.startswith("hello")


def test_root_secured(secured_app):
    _, response = secured_app.get("/")
    content = response.text
    assert response.status == 200 and content.startswith("hello")


def test_version(app):
    _, response = app.get("/version")
    content = response.json
    assert response.status == 200
    assert content.get("version") == rasa_core.__version__
    assert (content.get("minimum_compatible_version") ==
            constants.MINIMUM_COMPATIBLE_VERSION)


def test_status(app):
    _, response = app.get("/status")
    content = response.json
    assert response.status == 200
    assert content.get("is_ready")
    assert content.get("model_fingerprint") is not None


@freeze_time("2018-01-01")
def test_requesting_non_existent_tracker(app):
    _, response = app.get("/conversations/madeupid/tracker")
    content = response.json
    assert response.status == 200
    assert content["paused"] is False
    assert content["slots"] == {"location": None, "cuisine": None}
    assert content["sender_id"] == "madeupid"
    assert content["events"] == [{"event": "action",
                                  "name": "action_listen",
                                  "policy": None,
                                  "confidence": None,
                                  "timestamp": 1514764800}]
    assert content["latest_message"] == {"text": None,
                                         "intent": {},
                                         "entities": []}


def test_respond(app):
    data = json.dumps({"query": "/greet"})
    _, response = app.post("/conversations/myid/respond",
                           data=data,
                           headers={"Content-Type": "application/json"})
    content = response.json
    assert response.status == 200
    assert content == [{'text': 'hey there!', 'recipient_id': 'myid'}]


def test_parse(app):
    data = json.dumps({"q": """/greet{"name": "Rasa"}"""})
    _, response = app.post("/parse",
                           data=data,
                           headers={"Content-Type": "application/json"})
    content = response.json
    assert response.status == 200
    assert content == {
        'entities': [
            {'end': 22, 'entity': 'name', 'start': 6, 'value': 'Rasa'}],
        'intent': {'confidence': 1.0, 'name': 'greet'},
        'intent_ranking': [{'confidence': 1.0, 'name': 'greet'}],
        'text': '/greet{"name": "Rasa"}'
    }


@pytest.mark.parametrize("event", test_events)
def test_pushing_event(app, event):
    cid = str(uuid.uuid1())
    conversation = "/conversations/{}".format(cid)
    data = json.dumps({"query": "/greet"})
    _, response = app.post("{}/respond".format(conversation),
                           data=data,
                           headers={"Content-Type": "application/json"})
    assert response.json is not None
    assert response.status == 200

    data = json.dumps(event.as_dict())
    _, response = app.post("{}/tracker/events".format(conversation),
                           data=data,
                           headers={"Content-Type": "application/json"})
    assert (response.json is not None)
    assert response.status == 200

    _, tracker_response = app.get("/conversations/{}/tracker"
                                  "".format(cid))
    tracker = tracker_response.json
    assert tracker is not None
    assert len(tracker.get("events")) == 6

    evt = tracker.get("events")[5]
    assert Event.from_parameters(evt) == event


def test_put_tracker(app):
    data = json.dumps([event.as_dict() for event in test_events])
    _, response = app.put(
        "/conversations/pushtracker/tracker/events",
        data=data, headers={"Content-Type": "application/json"})
    content = response.json
    assert response.status == 200
    assert len(content["events"]) == len(test_events)
    assert content["sender_id"] == "pushtracker"

    _, tracker_response = app.get(
        "/conversations/pushtracker/tracker")
    tracker = tracker_response.json
    assert tracker is not None
    evts = tracker.get("events")
    assert events.deserialise_events(evts) == test_events


def test_sorted_predict(app):
    data = json.dumps([event.as_dict() for event in test_events[:3]])
    _, response = app.put(
        "/conversations/sortedpredict/tracker/events",
        data=data, headers={"Content-Type": "application/json"})

    assert response.status == 200

    _, response = app.post("/conversations/sortedpredict/predict")
    scores = response.json["scores"]
    sorted_scores = sorted(scores, key=lambda k: (-k['score'], k['action']))
    assert scores == sorted_scores


def test_list_conversations(app):
    data = json.dumps({"query": "/greet"})
    _, response = app.post("/conversations/myid/respond",
                           data=data,
                           headers={"Content-Type": "application/json"})
    assert response.json is not None
    assert response.status == 200

    _, response = app.get("/conversations")
    content = response.json
    assert response.status == 200

    assert len(content) > 0
    assert "myid" in content


def test_evaluate(app):
    with open(DEFAULT_STORIES_FILE, 'r') as f:
        stories = f.read()
    _, response = app.post('/evaluate',
                           data=stories)
    assert response.status == 200
    js = response.json
    assert set(js.keys()) == {"report",
                              "precision",
                              "f1",
                              "accuracy",
                              "actions",
                              "in_training_data_fraction",
                              "is_end_to_end_evaluation"}
    assert not js["is_end_to_end_evaluation"]
    assert set(js["actions"][0].keys()) == {
        "action",
        "predicted",
        "confidence",
        "policy"}


def test_stack_training(app,
                        default_domain_path,
                        default_stories_file,
                        default_stack_config,
                        default_nlu_data):
    domain_file = open(default_domain_path)
    config_file = open(default_stack_config)
    stories_file = open(default_stories_file)
    nlu_file = open(default_nlu_data)

    payload = dict(
        domain=domain_file.read(),
        config=config_file.read(),
        stories=stories_file.read(),
        nlu=nlu_file.read()
    )

    domain_file.close()
    config_file.close()
    stories_file.close()
    nlu_file.close()

    response = app.post('/jobs', json=payload)
    assert response.status_code == 200

    # save model to temporary file
    tempdir = tempfile.mkdtemp()
    model_path = os.path.join(tempdir, 'model.tar.gz')
    with open(model_path, 'wb') as f:
        f.write(response.get_data())

    # unpack model and ensure fingerprint is present
    model_path = unpack_model(model_path)
    assert os.path.exists(os.path.join(model_path, 'fingerprint.json'))


def test_end_to_end_evaluation(app):
    with open(END_TO_END_STORY_FILE, 'r') as f:
        stories = f.read()
    _, response = app.post('/evaluate?e2e=true',
                           data=stories)
    assert response.status == 200
    js = response.json
    assert set(js.keys()) == {"report",
                              "precision",
                              "f1",
                              "accuracy",
                              "actions",
                              "in_training_data_fraction",
                              "is_end_to_end_evaluation"}
    assert js["is_end_to_end_evaluation"]
    assert set(js["actions"][0].keys()) == {"action",
                                            "predicted",
                                            "confidence",
                                            "policy"}


def test_list_conversations_with_jwt(secured_app):
    # token generated with secret "core" and algorithm HS256
    # on https://jwt.io/

    # {"user": {"username": "testadmin", "role": "admin"}}
    jwt_header = {
        "Authorization": "Bearer eyJhbGciOiJIUzI1NiIsInR5cCI6IkpXVCJ9."
                         "eyJ1c2VyIjp7InVzZXJuYW1lIjoidGVzdGFkbWluIiwic"
                         "m9sZSI6ImFkbWluIn19.NAQr0kbtSrY7d28XTqRzawq2u"
                         "QRre7IWTuIDrCn5AIw"
    }
    _, response = secured_app.get("/conversations",
                                  headers=jwt_header)
    assert response.status == 200

    # {"user": {"username": "testuser", "role": "user"}}
    jwt_header = {
        "Authorization": "Bearer eyJhbGciOiJIUzI1NiIsInR5cCI6IkpXVCJ9."
                         "eyJ1c2VyIjp7InVzZXJuYW1lIjoidGVzdHVzZXIiLCJyb"
                         "2xlIjoidXNlciJ9fQ.JnMTLYd56qut2w9h7hRQlDm1n3l"
                         "HJHOxxC_w7TtwCrs"
    }
    _, response = secured_app.get("/conversations",
                                  headers=jwt_header)
    assert response.status == 403


def test_get_tracker_with_jwt(secured_app):
    # token generated with secret "core" and algorithm HS256
    # on https://jwt.io/

    # {"user": {"username": "testadmin", "role": "admin"}}
    jwt_header = {
        "Authorization": "Bearer eyJhbGciOiJIUzI1NiIsInR5cCI6IkpXVCJ9."
                         "eyJ1c2VyIjp7InVzZXJuYW1lIjoidGVzdGFkbWluIiwic"
                         "m9sZSI6ImFkbWluIn19.NAQr0kbtSrY7d28XTqRzawq2u"
                         "QRre7IWTuIDrCn5AIw"
    }
    _, response = secured_app.get("/conversations/testadmin/tracker",
                                  headers=jwt_header)
    assert response.status == 200

    _, response = secured_app.get("/conversations/testuser/tracker",
                                  headers=jwt_header)
    assert response.status == 200

    # {"user": {"username": "testuser", "role": "user"}}
    jwt_header = {
        "Authorization": "Bearer eyJhbGciOiJIUzI1NiIsInR5cCI6IkpXVCJ9."
                         "eyJ1c2VyIjp7InVzZXJuYW1lIjoidGVzdHVzZXIiLCJyb"
                         "2xlIjoidXNlciJ9fQ.JnMTLYd56qut2w9h7hRQlDm1n3l"
                         "HJHOxxC_w7TtwCrs"
    }
    _, response = secured_app.get("/conversations/testadmin/tracker",
                                  headers=jwt_header)
    assert response.status == 403

    _, response = secured_app.get("/conversations/testuser/tracker",
                                  headers=jwt_header)
    assert response.status == 200


def test_list_conversations_with_token(secured_app):
    _, response = secured_app.get("/conversations?token=rasa")
    assert response.status == 200


def test_list_conversations_with_wrong_token(secured_app):
    _, response = secured_app.get("/conversations?token=Rasa")
    assert response.status == 401


def test_list_conversations_without_auth(secured_app):
    _, response = secured_app.get("/conversations")
    assert response.status == 401


def test_list_conversations_with_wrong_jwt(secured_app):
    jwt_header = {
        "Authorization": "Bearer eyJhbGciOiJIUzI1NiIsInR5cCI6IkpXVCJ9.eyJ"
                         "zdWIiOiIxMjM0NTY3ODkwIiwibmFtZSI6IkpvaG4gRG9lIi"
                         "wiaWF0IjoxNTE2MjM5MDIyfQ.qdrr2_a7Sd80gmCWjnDomO"
                         "Gl8eZFVfKXA6jhncgRn-I"
    }
    _, response = secured_app.get("/conversations",
                                  headers=jwt_header)
    assert response.status == 401


def test_story_export(app):
    data = json.dumps({"query": "/greet"})
    _, response = app.post("/conversations/mynewid/respond",
                           data=data,
                           headers={"Content-Type": "application/json"})
    assert response.status == 200
    _, response = app.get("/conversations/mynewid/story")
    assert response.status == 200
    story_lines = response.text.strip().split('\n')
    assert story_lines == ["## mynewid",
                           "* greet: /greet",
                           "    - utter_greet"]<|MERGE_RESOLUTION|>--- conflicted
+++ resolved
@@ -1,12 +1,7 @@
 # -*- coding: utf-8 -*-
 import json
-<<<<<<< HEAD
-=======
 import os
 import tempfile
-import uuid
-
->>>>>>> 858cb1ce
 import pytest
 import uuid
 from freezegun import freeze_time
@@ -239,14 +234,14 @@
     stories_file.close()
     nlu_file.close()
 
-    response = app.post('/jobs', json=payload)
-    assert response.status_code == 200
+    _, response = app.post('/jobs', json=payload)
+    assert response.status == 200
 
     # save model to temporary file
     tempdir = tempfile.mkdtemp()
     model_path = os.path.join(tempdir, 'model.tar.gz')
     with open(model_path, 'wb') as f:
-        f.write(response.get_data())
+        f.write(response.body)
 
     # unpack model and ensure fingerprint is present
     model_path = unpack_model(model_path)
