{
  "rasa_nlu_data": {
    "training_examples": [
      {
        "text": "central indian restaurant",
        "intent": "inform",
        "entities": [
          {
            "start": 0,
            "end": 7,
            "value": "central",
            "entity": "location"
          },
          {
            "start": 8,
            "end": 14,
            "value": "indian",
            "entity": "cuisine"
          }
        ]
      },
      {
        "text": "anywhere in the west",
        "intent": "inform",
        "entities": [
          {
            "start": 16,
            "end": 20,
            "value": "west",
            "entity": "location"
          }
        ]
      },
      {
        "text": "i am looking for an indian spot",
        "intent": "inform",
        "entities": [
          {
            "start": 20,
            "end": 26,
            "value": "indian",
            "entity": "cuisine"
          }
        ]
      },
      {
        "text": "show me chinese restaurants",
        "intent": "inform",
        "entities": [
          {
            "start": 8,
            "end": 15,
            "value": "chinese",
            "entity": "cuisine"
          }
        ]
      },
      {
        "text": "i'm looking for a place in the north of ",
        "intent": "inform",
        "entities": [
          {
            "start": 31,
            "end": 36,
            "value": "north",
            "entity": "location"
          }
        ]
      },
      {
<<<<<<< HEAD
        "text": "great",
        "intent": "affirm",
        "entities": []
      },
      {
        "text": "ok",
        "intent": "affirm",
        "entities": []
      },
      {
        "text": "that's right",
        "intent": "affirm",
        "entities": []
      },
      {
        "text": "indeed",
        "intent": "affirm",
        "entities": []
      },
      {
        "text": "yeah",
        "intent": "affirm",
        "entities": []
      },
      {
        "text": "yep",
        "intent": "affirm",
        "entities": []
      },
      {
        "text": "yes",
        "intent": "affirm",
        "entities": []
      },
      {
        "text": "end",
        "intent": "goodbye",
        "entities": []
      },
      {
        "text": "stop",
        "intent": "goodbye",
        "entities": []
      },
      {
        "text": "good bye",
        "intent": "goodbye",
        "entities": []
      },
      {
        "text": "goodbye",
        "intent": "goodbye",
        "entities": []
      },
      {
        "text": "bye",
        "intent": "goodbye",
        "entities": []
      },
      {
        "text": "hi",
        "intent": "hi",
        "entities": []
      },
      {
        "text": "hello",
        "intent": "hi",
        "entities": []
      },
      {
        "text": "hey there",
        "intent": "hi",
        "entities": []
      },
      {
        "text": "howdy",
        "intent": "hi",
        "entities": []
      },
      {
        "text": "hey",
        "intent": "hi",
        "entities": []
      },
      {
        "text": "search for restaurants",
        "intent": "inform",
        "entities": []
      },
      {
        "text": "i'm looking for a place to eat",
        "intent": "inform",
        "entities": []
=======
        "text": "great", 
        "intent": "affirm"
      }, 
      {
        "text": "ok", 
        "intent": "affirm"
      }, 
      {
        "text": "that's right", 
        "intent": "affirm"
      }, 
      {
        "text": "indeed", 
        "intent": "affirm"
      }, 
      {
        "text": "yeah", 
        "intent": "affirm"
      }, 
      {
        "text": "yep", 
        "intent": "affirm"
      }, 
      {
        "text": "yes", 
        "intent": "affirm"
      }, 
      {
        "text": "end", 
        "intent": "goodbye"
      }, 
      {
        "text": "stop", 
        "intent": "goodbye"
      }, 
      {
        "text": "good bye", 
        "intent": "goodbye"
      }, 
      {
        "text": "goodbye", 
        "intent": "goodbye"
      }, 
      {
        "text": "bye", 
        "intent": "goodbye"
      }, 
      {
        "text": "hi", 
        "intent": "hi"
      }, 
      {
        "text": "hello", 
        "intent": "hi"
      }, 
      {
        "text": "hey there", 
        "intent": "hi"
      }, 
      {
        "text": "howdy", 
        "intent": "hi"
      }, 
      {
        "text": "hey", 
        "intent": "hi"
      }, 
      {
        "text": "search for restaurants", 
        "intent": "inform"
      }, 
      {
        "text": "i'm looking for a place to eat", 
        "intent": "inform"
>>>>>>> 0af6e3c6
      }
    ]
  }
}<|MERGE_RESOLUTION|>--- conflicted
+++ resolved
@@ -1,6 +1,6 @@
 {
   "rasa_nlu_data": {
-    "training_examples": [
+    "common_examples": [
       {
         "text": "central indian restaurant",
         "intent": "inform",
@@ -68,7 +68,6 @@
         ]
       },
       {
-<<<<<<< HEAD
         "text": "great",
         "intent": "affirm",
         "entities": []
@@ -162,82 +161,6 @@
         "text": "i'm looking for a place to eat",
         "intent": "inform",
         "entities": []
-=======
-        "text": "great", 
-        "intent": "affirm"
-      }, 
-      {
-        "text": "ok", 
-        "intent": "affirm"
-      }, 
-      {
-        "text": "that's right", 
-        "intent": "affirm"
-      }, 
-      {
-        "text": "indeed", 
-        "intent": "affirm"
-      }, 
-      {
-        "text": "yeah", 
-        "intent": "affirm"
-      }, 
-      {
-        "text": "yep", 
-        "intent": "affirm"
-      }, 
-      {
-        "text": "yes", 
-        "intent": "affirm"
-      }, 
-      {
-        "text": "end", 
-        "intent": "goodbye"
-      }, 
-      {
-        "text": "stop", 
-        "intent": "goodbye"
-      }, 
-      {
-        "text": "good bye", 
-        "intent": "goodbye"
-      }, 
-      {
-        "text": "goodbye", 
-        "intent": "goodbye"
-      }, 
-      {
-        "text": "bye", 
-        "intent": "goodbye"
-      }, 
-      {
-        "text": "hi", 
-        "intent": "hi"
-      }, 
-      {
-        "text": "hello", 
-        "intent": "hi"
-      }, 
-      {
-        "text": "hey there", 
-        "intent": "hi"
-      }, 
-      {
-        "text": "howdy", 
-        "intent": "hi"
-      }, 
-      {
-        "text": "hey", 
-        "intent": "hi"
-      }, 
-      {
-        "text": "search for restaurants", 
-        "intent": "inform"
-      }, 
-      {
-        "text": "i'm looking for a place to eat", 
-        "intent": "inform"
->>>>>>> 0af6e3c6
       }
     ]
   }
