--- conflicted
+++ resolved
@@ -61,10 +61,9 @@
     # please make sure to update the docs when changing a default parameter
     defaults = {
         # ## Architecture of the used neural network
-        # Hidden layer sizes for layers before the embedding layers for user message
-        # and labels.
-        # The number of hidden layers is equal to the length of the corresponding
-        # list.
+        # Hidden layer sizes for layers before the embedding layers
+        # for user message and labels.
+        # The number of hidden layers is equal to the length of the corresponding list.
         HIDDEN_LAYERS_SIZES: {TEXT: [256, 128], LABEL: []},
         # Whether to share the hidden layer weights between user message and labels.
         SHARE_HIDDEN_LAYERS: False,
@@ -116,13 +115,9 @@
         NEGATIVE_MARGIN_SCALE: 0.8,
         # Dropout rate for encoder
         DROP_RATE: 0.2,
-<<<<<<< HEAD
-        # sparsity of the weights in dense layers
+        # Sparsity of the weights in dense layers
         WEIGHT_SPARSITY: 0.8,
-        # if true apply dropout to sparse tensors
-=======
         # If 'True' apply dropout to sparse tensors
->>>>>>> ff0ae985
         SPARSE_INPUT_DROPOUT: False,
         # ## Evaluation parameters
         # How often calculate validation accuracy.
