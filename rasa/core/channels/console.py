# this builtin is needed so we can overwrite in test
import json
import logging
from typing import Text, Optional

import aiohttp
import questionary
from aiohttp import ClientTimeout
from prompt_toolkit.styles import Style

from rasa.cli import utils as cli_utils
from rasa.core import utils
from rasa.core.channels.channel import RestInput
from rasa.core.channels.channel import UserMessage
from rasa.core.constants import DEFAULT_SERVER_URL
from rasa.core.interpreter import INTENT_MESSAGE_PREFIX
from rasa.utils.io import DEFAULT_ENCODING

logger = logging.getLogger(__name__)

DEFAULT_STREAM_READING_TIMEOUT_IN_SECONDS = 10


def print_bot_output(
    message, color=cli_utils.bcolors.OKBLUE
) -> Optional[questionary.Question]:
    if ("text" in message) and not ("buttons" in message):
        cli_utils.print_color(message.get("text"), color=color)

    if "image" in message:
        cli_utils.print_color("Image: " + message.get("image"), color=color)

    if "attachment" in message:
        cli_utils.print_color("Attachment: " + message.get("attachment"), color=color)

    if "buttons" in message:
        choices = cli_utils.button_choices_from_message_data(
            message, allow_free_text_input=True
        )

        question = questionary.select(
            message.get("text"),
            choices,
            style=Style([("qmark", "#6d91d3"), ("", "#6d91d3"), ("answer", "#b373d6")]),
        )
        return question

    if "elements" in message:
        cli_utils.print_color("Elements:", color=color)
        for idx, element in enumerate(message.get("elements")):
            cli_utils.print_color(
                cli_utils.element_to_string(element, idx), color=color
            )

    if "quick_replies" in message:
        cli_utils.print_color("Quick Replies:", color=color)
        for idx, element in enumerate(message.get("quick_replies")):
            cli_utils.print_color(cli_utils.button_to_string(element, idx), color=color)

    if "custom" in message:
        cli_utils.print_color("Custom json:", color=color)
        cli_utils.print_color(json.dumps(message.get("custom"), indent=2), color=color)


def get_user_input(button_question: questionary.Question) -> Optional[Text]:
    if button_question is not None:
        response = cli_utils.payload_from_button_question(button_question)
        if response == cli_utils.FREE_TEXT_INPUT_PROMPT:
            # Re-prompt user with a free text input
            response = get_user_input(None)
    else:
        response = questionary.text(
            "",
            qmark="Your input ->",
            style=Style([("qmark", "#b373d6"), ("", "#b373d6")]),
        ).ask()
    return response.strip() if response is not None else None


async def send_message_receive_block(server_url, auth_token, sender_id, message):
    payload = {"sender": sender_id, "message": message}

    url = "{}/webhooks/rest/webhook?token={}".format(server_url, auth_token)
    async with aiohttp.ClientSession() as session:
        async with session.post(url, json=payload, raise_for_status=True) as resp:
            return await resp.json()


async def send_message_receive_stream(server_url, auth_token, sender_id, message):
    payload = {"sender": sender_id, "message": message}

    url = "{}/webhooks/rest/webhook?stream=true&token={}".format(server_url, auth_token)

    # Define timeout to not keep reading in case the server crashed in between
    timeout = ClientTimeout(DEFAULT_STREAM_READING_TIMEOUT_IN_SECONDS)
    # TODO: check if this properly receives UTF-8 data
    async with aiohttp.ClientSession(timeout=timeout) as session:
        async with session.post(url, json=payload, raise_for_status=True) as resp:

            async for line in resp.content:
                if line:
<<<<<<< HEAD
                    yield json.loads(line.decode("utf-8"))
=======
                    await yield_(json.loads(line.decode(DEFAULT_ENCODING)))
>>>>>>> e084a762


async def record_messages(
    server_url=DEFAULT_SERVER_URL,
    auth_token=None,
    sender_id=UserMessage.DEFAULT_SENDER_ID,
    max_message_limit=None,
    use_response_stream=True,
):
    """Read messages from the command line and print bot responses."""

    auth_token = auth_token if auth_token else ""

    exit_text = INTENT_MESSAGE_PREFIX + "stop"

    cli_utils.print_success(
        "Bot loaded. Type a message and press enter "
        "(use '{}' to exit): ".format(exit_text)
    )

    num_messages = 0
    button_question = None
    while not utils.is_limit_reached(num_messages, max_message_limit):
        text = get_user_input(button_question)

        if text == exit_text or text is None:
            break

        if use_response_stream:
            bot_responses = send_message_receive_stream(
                server_url, auth_token, sender_id, text
            )
            async for response in bot_responses:
                button_question = print_bot_output(response)
        else:
            bot_responses = await send_message_receive_block(
                server_url, auth_token, sender_id, text
            )
            for response in bot_responses:
                button_question = print_bot_output(response)

        num_messages += 1
    return num_messages


class CmdlineInput(RestInput):
    @classmethod
    def name(cls) -> Text:
        return "cmdline"

    def url_prefix(self) -> Text:
        return RestInput.name()<|MERGE_RESOLUTION|>--- conflicted
+++ resolved
@@ -99,11 +99,7 @@
 
             async for line in resp.content:
                 if line:
-<<<<<<< HEAD
-                    yield json.loads(line.decode("utf-8"))
-=======
-                    await yield_(json.loads(line.decode(DEFAULT_ENCODING)))
->>>>>>> e084a762
+                    yield json.loads(line.decode(DEFAULT_ENCODING))
 
 
 async def record_messages(
