from __future__ import absolute_import
from __future__ import division
from __future__ import print_function
from __future__ import unicode_literals

import io
import json
import logging

from typing import Any
from typing import Dict
from typing import List
from typing import Optional
from typing import Text

from rasa_nlu import utils
from rasa_nlu.tokenizers import Tokenizer
from rasa_nlu.training_data import TrainingData, Message

logger = logging.getLogger(__name__)

# Different supported file formats and their identifier
WIT_FILE_FORMAT = "wit"
<<<<<<< HEAD
DIALOGFLOW_FILE_FORMAT = "dialogflow"
=======
API_FILE_FORMAT = "api"
API_LEGACY_FILE_FORMAT = "api_legacy"
>>>>>>> 3dc91827
LUIS_FILE_FORMAT = "luis"
RASA_FILE_FORMAT = "rasa_nlu"
UNK_FILE_FORMAT = "unk"
MARKDOWN_FILE_FORMAT = "md"


<<<<<<< HEAD
def load_dialogflow_data(files, language):
=======
def load_api_data(files, language):
>>>>>>> 3dc91827
    # type: (List[Text]) -> TrainingData
    """Loads training data stored in the Dialogflow data format."""

    training_examples = []
    entity_synonyms = {}
    for filename in files:
        with io.open(filename, encoding="utf-8-sig") as f:
<<<<<<< HEAD
=======
            # Language specific extensions
>>>>>>> 3dc91827
            usersays_language_file_extension = '_usersays_{}.json'.format(language)
            synonyms_language_file_extension = '_entries_{}.json'.format(language)
            if filename.endswith(usersays_language_file_extension):
                data = json.loads(f.read())

                root_synonyms_filename = filename.replace(usersays_language_file_extension, '.json')
                with io.open(root_synonyms_filename, encoding="utf-8-sig") as root_synonyms_f:
                    root_f_data = json.loads(root_synonyms_f.read())
                    intent = root_f_data.get("name")

<<<<<<< HEAD
                    logger.info('intent: {}'.format(intent))
=======
>>>>>>> 3dc91827
                    for s in data:
                        text = "".join([chunk["text"] for chunk in s.get("data")])
                        # add entities to each token, if available
                        entities = []
                        for e in [chunk for chunk in s.get("data") if "alias" in chunk or "meta" in chunk]:
                            start = text.find(e["text"])
                            end = start + len(e["text"])
                            val = text[start:end]
                            entities.append(
                                {
                                    "entity": e["alias"] if "alias" in e else e["meta"],
                                    "value": val,
                                    "start": start,
                                    "end": end
                                }
                            )
                        data = {}
                        if intent:
                            data["intent"] = intent
                        if entities is not None:
                            data["entities"] = entities
                        training_examples.append(Message(text, data))

            elif filename.endswith(synonyms_language_file_extension):
<<<<<<< HEAD
                logger.info('synonyms_language_file_extension:{}'.format(filename))
                data = json.loads(f.read())

                root_synonyms_filename = filename.replace(synonyms_language_file_extension, '.json')
                with io.open(root_synonyms_filename, encoding="utf-8-sig") as root_synonyms_f:
                    root_f_data = json.loads(root_synonyms_f.read())
                    entity = root_f_data.get("name")

                    # create synonyms dictionary
                    for entry in data:
                        if "value" in entry and "synonyms" in entry:
                            for synonym in entry["synonyms"]:
                                entity_synonyms[synonym] = entry["value"]

    logger.info('training_examples: {}'.format(training_examples))
    logger.info('entity_synonyms: {}'.format(entity_synonyms))
=======
                data = json.loads(f.read())

                # create synonyms dictionary
                for entry in data:
                    if "value" in entry and "synonyms" in entry:
                        for synonym in entry["synonyms"]:
                            entity_synonyms[synonym] = entry["value"]
    return TrainingData(training_examples, entity_synonyms)


def load_api_legacy_data(files):
    # type: (List[Text]) -> TrainingData
    """Loads training data stored in the API.ai legacy data format."""

    logger.warn("DEPRECATION warning: You are using an old API.ai data format. Consider exporting new data in the API.ai console.")

    training_examples = []
    entity_synonyms = {}
    for filename in files:
        with io.open(filename, encoding="utf-8-sig") as f:
            data = json.loads(f.read())
        # get only intents, skip the rest. The property name is the target class
        if "userSays" in data:
            intent = data.get("name")
            for s in data["userSays"]:
                text = "".join([chunk["text"] for chunk in s.get("data")])
                # add entities to each token, if available
                entities = []
                for e in [chunk for chunk in s.get("data") if "alias" in chunk or "meta" in chunk]:
                    start = text.find(e["text"])
                    end = start + len(e["text"])
                    val = text[start:end]
                    entities.append(
                        {
                            "entity": e["alias"] if "alias" in e else e["meta"],
                            "value": val,
                            "start": start,
                            "end": end
                        }
                    )
                data = {}
                if intent:
                    data["intent"] = intent
                if entities is not None:
                    data["entities"] = entities
                training_examples.append(Message(text, data))

        # create synonyms dictionary
        if "name" in data and "entries" in data:
            for entry in data["entries"]:
                if "value" in entry and "synonyms" in entry:
                    for synonym in entry["synonyms"]:
                        entity_synonyms[synonym] = entry["value"]
>>>>>>> 3dc91827
    return TrainingData(training_examples, entity_synonyms)

def load_luis_data(filename):
    # type: (Text) -> TrainingData
    """Loads training data stored in the LUIS.ai data format."""

    training_examples = []
    regex_features = []

    with io.open(filename, encoding="utf-8-sig") as f:
        data = json.loads(f.read())

    # Simple check to ensure we support this luis data schema version
    if not data["luis_schema_version"].startswith("2"):
        raise Exception("Invalid luis data schema version {}, should be 2.x.x. ".format(data["luis_schema_version"]) +
                        "Make sure to use the latest luis version (e.g. by downloading your data again).")

    for r in data.get("regex_features", []):
        if r.get("activated", False):
            regex_features.append({"name": r.get("name"), "pattern": r.get("pattern")})

    for s in data["utterances"]:
        text = s.get("text")
        intent = s.get("intent")
        entities = []
        for e in s.get("entities") or []:
            start, end = e["startPos"], e["endPos"] + 1
            val = text[start:end]
            entities.append({"entity": e["entity"], "value": val, "start": start, "end": end})

        data = {"entities": entities}
        if intent:
            data["intent"] = intent
        training_examples.append(Message(text, data))
    return TrainingData(training_examples, regex_features=regex_features)


def load_wit_data(filename):
    # type: (Text) -> TrainingData
    """Loads training data stored in the WIT.ai data format."""

    training_examples = []

    with io.open(filename, encoding="utf-8-sig") as f:
        data = json.loads(f.read())
    for s in data["data"]:
        entities = s.get("entities")
        if entities is None:
            continue
        text = s.get("text")
        intents = [e["value"] for e in entities if e["entity"] == 'intent']
        intent = intents[0].strip("\"") if intents else None

        entities = [e for e in entities if ("start" in e and "end" in e and e["entity"] != 'intent')]
        for e in entities:
            e["value"] = e["value"].strip("\"")  # for some reason wit adds additional quotes around entity values

        data = {}
        if intent:
            data["intent"] = intent
        if entities is not None:
            data["entities"] = entities
        training_examples.append(Message(text, data))
    return TrainingData(training_examples)


def load_markdown_data(filename):
    # type: (Text) -> TrainingData
    """Loads training data stored in markdown data format."""
    from rasa_nlu.utils.md_to_json import MarkdownToJson
    data = MarkdownToJson(filename)
    return TrainingData(data.common_examples,
                        get_entity_synonyms_dict(data.entity_synonyms))


def rasa_nlu_data_schema():
    training_example_schema = {
        "type": "object",
        "properties": {
            "text": {"type": "string"},
            "intent": {"type": "string"},
            "entities": {
                "type": "array",
                "items": {
                    "type": "object",
                    "properties": {
                        "start": {"type": "number"},
                        "end": {"type": "number"},
                        "value": {"type": "string"},
                        "entity": {"type": "string"}
                    },
                    "required": ["start", "end", "entity"]
                }
            }
        },
        "required": ["text"]
    }

    regex_feature_schema = {
        "type": "object",
        "properties": {
            "name": {"type": "string"},
            "pattern": {"type": "string"},
        }
    }

    return {
        "type": "object",
        "properties": {
            "rasa_nlu_data": {
                "type": "object",
                "properties": {
                    "regex_features": {
                        "type": "array",
                        "items": regex_feature_schema
                    },
                    "common_examples": {
                        "type": "array",
                        "items": training_example_schema
                    },
                    "intent_examples": {
                        "type": "array",
                        "items": training_example_schema
                    },
                    "entity_examples": {
                        "type": "array",
                        "items": training_example_schema
                    }
                }
            }
        },
        "additionalProperties": False
    }


def validate_rasa_nlu_data(data):
    # type: (Dict[Text, Any]) -> None
    """Validate rasa training data format to ensure proper training. Raises exception on failure."""
    from jsonschema import validate
    from jsonschema import ValidationError

    try:
        validate(data, rasa_nlu_data_schema())
    except ValidationError as e:
        e.message += \
            ". Failed to validate training data, make sure your data is valid. " + \
            "For more information about the format visit " + \
            "https://rasahq.github.io/rasa_nlu/dataformat.html"
        raise e


def load_rasa_data(filename):
    # type: (Text) -> TrainingData
    """Loads training data stored in the rasa NLU data format."""

    with io.open(filename, encoding="utf-8-sig") as f:
        data = json.loads(f.read())
    validate_rasa_nlu_data(data)

    common = data['rasa_nlu_data'].get("common_examples", list())
    intent = data['rasa_nlu_data'].get("intent_examples", list())
    entity = data['rasa_nlu_data'].get("entity_examples", list())
    regex_features = data['rasa_nlu_data'].get("regex_features", list())
    synonyms = data['rasa_nlu_data'].get("entity_synonyms", list())

    entity_synonyms = get_entity_synonyms_dict(synonyms)

    if intent or entity:
        logger.warn("DEPRECATION warning: Data file contains 'intent_examples' or 'entity_examples' which will be " +
                    "removed in the future. Consider putting all your examples into the 'common_examples' section.")

    all_examples = common + intent + entity
    training_examples = []
    for e in all_examples:
        data = e.copy()
        if "text" in data:
            del data["text"]
        training_examples.append(Message(e["text"], data))

    return TrainingData(training_examples, entity_synonyms, regex_features)


def get_entity_synonyms_dict(synonyms):
    # type: (List[Dict]) -> Dict
    """build entity_synonyms dictionary"""
    entity_synonyms = {}
    for s in synonyms:
        if "value" in s and "synonyms" in s:
            for synonym in s["synonyms"]:
                entity_synonyms[synonym] = s["value"]
    return entity_synonyms


def guess_format(files):
    # type: (List[Text]) -> Text
    """Given a set of files, tries to guess which data format is used."""

    for filename in files:
        with io.open(filename, encoding="utf-8-sig") as f:
            try:
                raw_data = f.read()
                file_data = json.loads(raw_data)
                if "data" in file_data and type(file_data.get("data")) is list:
                    return WIT_FILE_FORMAT
                elif "luis_schema_version" in file_data:
                    return LUIS_FILE_FORMAT
                elif "supportedLanguages" in file_data:
<<<<<<< HEAD
                    return DIALOGFLOW_FILE_FORMAT
=======
                    return API_FILE_FORMAT
                elif "userSays" in file_data:
                    return API_LEGACY_FILE_FORMAT
>>>>>>> 3dc91827
                elif "rasa_nlu_data" in file_data:
                    return RASA_FILE_FORMAT

            except ValueError:
                if "## intent:" in raw_data:
                    return MARKDOWN_FILE_FORMAT

    return UNK_FILE_FORMAT


def resolve_data_files(resource_name):
    # type: (Text) -> List[Text]
    """Lists all data files of the resource name (might be a file or directory)."""

    try:
        return utils.recursively_find_files(resource_name)
    except ValueError as e:
        raise ValueError("Invalid training data file / folder specified. {}".format(e))


def load_data(resource_name, language='en', fformat=None):
    # type: (Text, Optional[Text]) -> TrainingData
    """Loads training data from disk. If no format is provided, the format will be guessed based on the files."""

    files = resolve_data_files(resource_name)

    if not fformat:
        fformat = guess_format(files)

    logger.info("Training data format at {} is {} in {}".format(resource_name, fformat, language))

    if fformat == LUIS_FILE_FORMAT:
        return load_luis_data(files[0])
    elif fformat == WIT_FILE_FORMAT:
        return load_wit_data(files[0])
<<<<<<< HEAD
    elif fformat == DIALOGFLOW_FILE_FORMAT:
        return load_dialogflow_data(files, language)
=======
    elif fformat == API_FILE_FORMAT:
        return load_api_data(files, language)
    elif fformat == API_LEGACY_FILE_FORMAT:
        return load_api_legacy_data(files)
>>>>>>> 3dc91827
    elif fformat == RASA_FILE_FORMAT:
        return load_rasa_data(files[0])
    elif fformat == MARKDOWN_FILE_FORMAT:
        return load_markdown_data(files[0])
    else:
        raise ValueError("unknown training file format : {} for file {}".format(fformat, resource_name))<|MERGE_RESOLUTION|>--- conflicted
+++ resolved
@@ -21,23 +21,14 @@
 
 # Different supported file formats and their identifier
 WIT_FILE_FORMAT = "wit"
-<<<<<<< HEAD
 DIALOGFLOW_FILE_FORMAT = "dialogflow"
-=======
-API_FILE_FORMAT = "api"
-API_LEGACY_FILE_FORMAT = "api_legacy"
->>>>>>> 3dc91827
 LUIS_FILE_FORMAT = "luis"
 RASA_FILE_FORMAT = "rasa_nlu"
 UNK_FILE_FORMAT = "unk"
 MARKDOWN_FILE_FORMAT = "md"
 
 
-<<<<<<< HEAD
 def load_dialogflow_data(files, language):
-=======
-def load_api_data(files, language):
->>>>>>> 3dc91827
     # type: (List[Text]) -> TrainingData
     """Loads training data stored in the Dialogflow data format."""
 
@@ -45,10 +36,7 @@
     entity_synonyms = {}
     for filename in files:
         with io.open(filename, encoding="utf-8-sig") as f:
-<<<<<<< HEAD
-=======
             # Language specific extensions
->>>>>>> 3dc91827
             usersays_language_file_extension = '_usersays_{}.json'.format(language)
             synonyms_language_file_extension = '_entries_{}.json'.format(language)
             if filename.endswith(usersays_language_file_extension):
@@ -59,10 +47,6 @@
                     root_f_data = json.loads(root_synonyms_f.read())
                     intent = root_f_data.get("name")
 
-<<<<<<< HEAD
-                    logger.info('intent: {}'.format(intent))
-=======
->>>>>>> 3dc91827
                     for s in data:
                         text = "".join([chunk["text"] for chunk in s.get("data")])
                         # add entities to each token, if available
@@ -87,24 +71,6 @@
                         training_examples.append(Message(text, data))
 
             elif filename.endswith(synonyms_language_file_extension):
-<<<<<<< HEAD
-                logger.info('synonyms_language_file_extension:{}'.format(filename))
-                data = json.loads(f.read())
-
-                root_synonyms_filename = filename.replace(synonyms_language_file_extension, '.json')
-                with io.open(root_synonyms_filename, encoding="utf-8-sig") as root_synonyms_f:
-                    root_f_data = json.loads(root_synonyms_f.read())
-                    entity = root_f_data.get("name")
-
-                    # create synonyms dictionary
-                    for entry in data:
-                        if "value" in entry and "synonyms" in entry:
-                            for synonym in entry["synonyms"]:
-                                entity_synonyms[synonym] = entry["value"]
-
-    logger.info('training_examples: {}'.format(training_examples))
-    logger.info('entity_synonyms: {}'.format(entity_synonyms))
-=======
                 data = json.loads(f.read())
 
                 # create synonyms dictionary
@@ -115,51 +81,6 @@
     return TrainingData(training_examples, entity_synonyms)
 
 
-def load_api_legacy_data(files):
-    # type: (List[Text]) -> TrainingData
-    """Loads training data stored in the API.ai legacy data format."""
-
-    logger.warn("DEPRECATION warning: You are using an old API.ai data format. Consider exporting new data in the API.ai console.")
-
-    training_examples = []
-    entity_synonyms = {}
-    for filename in files:
-        with io.open(filename, encoding="utf-8-sig") as f:
-            data = json.loads(f.read())
-        # get only intents, skip the rest. The property name is the target class
-        if "userSays" in data:
-            intent = data.get("name")
-            for s in data["userSays"]:
-                text = "".join([chunk["text"] for chunk in s.get("data")])
-                # add entities to each token, if available
-                entities = []
-                for e in [chunk for chunk in s.get("data") if "alias" in chunk or "meta" in chunk]:
-                    start = text.find(e["text"])
-                    end = start + len(e["text"])
-                    val = text[start:end]
-                    entities.append(
-                        {
-                            "entity": e["alias"] if "alias" in e else e["meta"],
-                            "value": val,
-                            "start": start,
-                            "end": end
-                        }
-                    )
-                data = {}
-                if intent:
-                    data["intent"] = intent
-                if entities is not None:
-                    data["entities"] = entities
-                training_examples.append(Message(text, data))
-
-        # create synonyms dictionary
-        if "name" in data and "entries" in data:
-            for entry in data["entries"]:
-                if "value" in entry and "synonyms" in entry:
-                    for synonym in entry["synonyms"]:
-                        entity_synonyms[synonym] = entry["value"]
->>>>>>> 3dc91827
-    return TrainingData(training_examples, entity_synonyms)
 
 def load_luis_data(filename):
     # type: (Text) -> TrainingData
@@ -366,13 +287,7 @@
                 elif "luis_schema_version" in file_data:
                     return LUIS_FILE_FORMAT
                 elif "supportedLanguages" in file_data:
-<<<<<<< HEAD
                     return DIALOGFLOW_FILE_FORMAT
-=======
-                    return API_FILE_FORMAT
-                elif "userSays" in file_data:
-                    return API_LEGACY_FILE_FORMAT
->>>>>>> 3dc91827
                 elif "rasa_nlu_data" in file_data:
                     return RASA_FILE_FORMAT
 
@@ -402,21 +317,14 @@
     if not fformat:
         fformat = guess_format(files)
 
-    logger.info("Training data format at {} is {} in {}".format(resource_name, fformat, language))
+    logger.info("Training data format at {} is {}".format(resource_name, fformat))
 
     if fformat == LUIS_FILE_FORMAT:
         return load_luis_data(files[0])
     elif fformat == WIT_FILE_FORMAT:
         return load_wit_data(files[0])
-<<<<<<< HEAD
     elif fformat == DIALOGFLOW_FILE_FORMAT:
         return load_dialogflow_data(files, language)
-=======
-    elif fformat == API_FILE_FORMAT:
-        return load_api_data(files, language)
-    elif fformat == API_LEGACY_FILE_FORMAT:
-        return load_api_legacy_data(files)
->>>>>>> 3dc91827
     elif fformat == RASA_FILE_FORMAT:
         return load_rasa_data(files[0])
     elif fformat == MARKDOWN_FILE_FORMAT:
